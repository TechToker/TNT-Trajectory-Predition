# trainner to train the models

import os
from typing import Dict

import json

import torch

# from torch.utils.data import DataLoader
from torch.utils.tensorboard import SummaryWriter
from torch_geometric.data import DataLoader
from argoverse.evaluation.eval_forecasting import get_displacement_errors_and_miss_rate


class Trainer(object):
    """
    Parent class for all the trainer class
    """
    def __init__(self,
                 train_loader: DataLoader,
                 eval_loader: DataLoader,
                 test_laoder: DataLoader = None,
                 batch_size: int = 1,
                 lr: float = 1e-4,
                 betas=(0.9, 0.999),
                 weight_decay: float = 0.01,
                 warmup_epoch=5,
                 with_cuda: bool = False,
                 cuda_device=None,
                 log_freq: int = 2,
                 save_folder: str = "",
                 verbose: bool = True
                 ):
        """
        :param train_loader: train dataset dataloader
        :param eval_loader: eval dataset dataloader
        :param test_laoder: dataset dataloader
        :param lr: initial learning rate
        :param betas: Adam optiimzer betas
        :param weight_decay: Adam optimizer weight decay param
        :param warmup_steps: optimizatioin scheduler param
        :param with_cuda: tag indicating whether using gpu for training
        :param multi_gpu: tag indicating whether multiple gpus are using
        :param log_freq: logging frequency in epoch
        :param verbose: whether printing debug messages
        """
        # determine cuda device id
        self.cuda_id = cuda_device if with_cuda and cuda_device else 0
        self.device = torch.device("cuda:{}".format(self.cuda_id) if torch.cuda.is_available() and with_cuda else "cpu")

        # dataset
        self.trainset = train_loader
        self.evalset = eval_loader
        self.testset = test_laoder
        self.batch_size = batch_size

        # model
        self.model = None
        self.multi_gpu = False

        # optimizer params
        self.lr = lr
        self.betas = betas
        self.weight_decay = weight_decay
        self.warmup_epoch = warmup_epoch
        self.optim = None
        self.optm_schedule = None

        # criterion and metric
        self.criterion = None
        self.min_eval_loss = None

        # log
        self.save_folder = save_folder
        self.logger = SummaryWriter(log_dir=os.path.join(self.save_folder, "log"))
        self.log_freq = log_freq
        self.verbose = verbose

    def train(self, epoch):
        raise NotImplementedError

    def eval(self, epoch):
        raise NotImplementedError

    def test(self, data):
        raise NotImplementedError

    def iteration(self, epoch, dataloader):
        raise NotImplementedError

    def write_log(self, name_str, data, epoch):
        self.logger.add_scalar(name_str, data, epoch)

    # todo: save the model and current training status
    def save(self, iter_epoch, loss):
        """
        save current state of the training and update the minimum loss value
        :param save_folder: str, the destination folder to store the ckpt
        :param iter_epoch: int, ith epoch of current saving checkpoint
        :param loss: float, the loss of current saving state
        :return:
        """
        self.min_eval_loss = loss
        if not os.path.exists(self.save_folder):
            os.makedirs(self.save_folder, exist_ok=True)
        torch.save({
            "epoch": iter_epoch,
            "model_state_dict": self.model.state_dict() if not self.multi_gpu else self.model.module.state_dict(),
            "optimizer_state_dict": self.optim.state_dict(),
            "min_eval_loss": loss
        }, os.path.join(self.save_folder, "checkpoint_iter{}.ckpt".format(iter_epoch)))
        if self.verbose:
            print("[Trainer]: Saving checkpoint to {}...".format(self.save_folder))

    def save_model(self, prefix=""):
        """
        save current state of the model
        :param save_folder: str, the folder to store the model file
        :return:
        """
        if not os.path.exists(self.save_folder):
            os.makedirs(self.save_folder, exist_ok=True)
        torch.save(
            self.model.state_dict() if not self.multi_gpu else self.model.module.state_dict(),
            os.path.join(self.save_folder, "{}_{}.pth".format(prefix, type(self.model).__name__))
        )
        if self.verbose:
            print("[Trainer]: Saving model to {}...".format(self.save_folder))

        # compute the metrics and save
        _ = self.compute_metric(stored_file=os.path.join(self.save_folder, "{}_metrics.txt".format(prefix)))

    def load(self, load_path, mode='c'):
        """
        loading function to load the ckpt or model
        :param mode: str, "c" for checkpoint, or "m" for model
        :param load_path: str, the path of the file to be load
        :return:
        """
        if mode == 'c':
            # load ckpt
            ckpt = torch.load(load_path)
            try:
                self.model.load_state_dict(ckpt["model_state_dict"])
                self.optim.load_state_dict(ckpt["optimizer_state_dict"])
                self.min_eval_loss = ckpt["min_eval_loss"]
            except:
                raise Exception("[Trainer]: Error in loading the checkpoint file {}".format(load_path))
        elif mode == 'm':
            try:
                self.model.load_state_dict(torch.load(load_path))
            except:
                raise Exception("[Trainer]: Error in loading the model file {}".format(load_path))
        else:
            raise NotImplementedError

    def compute_metric(self, miss_threshold=2.0, stored_file=None):
        """
        compute metric for test dataset
        :param miss_threshold: float,
        :param stored_file: str, store the result metric in the file
        :return:
        """
        assert self.model, "[Trainer]: No valid model, metrics can't be computed!"
        assert self.testset, "[Trainer]: No test dataset, metrics can't be computed!"

        forecasted_trajectories, gt_trajectories = {}, {}
        seq_id = 0
        self.model.eval()
        with torch.no_grad():
            for data in self.testset:
                gt = data.y.view(-1, 2).cumsum(axis=0).numpy()

                # inference and transform dimension
                out = self.model(data.to(self.device))
                pred_y = out.view((-1, 2)).cumsum(axis=0).cpu().numpy()

                # record the prediction and ground truth
                forecasted_trajectories[seq_id] = [pred_y]
                gt_trajectories[seq_id] = gt
                seq_id += 1

            metric_results = get_displacement_errors_and_miss_rate(
                forecasted_trajectories,
                gt_trajectories,
                self.model.max_n_guesses,
                self.model.pred_len,
                miss_threshold
            )
        if stored_file:
            with open(stored_file, 'w+') as f:
                assert isinstance(metric_results, dict), "[Trainer] The metric evaluation result is not valid!"
                f.write(json.dumps(metric_results))
<<<<<<< HEAD
        return metric_results


class VectorNetTrainer(Trainer):
    """
    VectorNetTrainer, train the vectornet with specified hyperparameters and configurations
    """
    def __init__(self,
                 train_loader: DataLoader,
                 eval_loader: DataLoader,
                 test_laoder: DataLoader = None,
                 batch_size: int = 1,
                 num_global_graph_layer=1,
                 lr: float = 1e-4,
                 betas=(0.9, 0.999),
                 weight_decay: float = 0.01,
                 warmup_epoch=5,
                 aux_loss: bool = False,
                 with_cuda: bool = True,
                 cuda_device: int = 0,
                 log_freq: int = 2,
                 model_path: str = None,
                 ckpt_path: str = None,
                 verbose: bool = True
                 ):
        """
        trainer class for vectornet
        :param train_loader: see parent class
        :param eval_loader: see parent class
        :param test_laoder: see parent class
        :param lr: see parent class
        :param betas: see parent class
        :param weight_decay: see parent class
        :param warmup_steps: see parent class
        :param with_cuda: see parent class
        :param multi_gpu: see parent class
        :param log_freq: see parent class
        :param model_path: str, the path to a trained model
        :param ckpt_path: str, the path to a stored checkpoint to be resumed
        :param verbose: see parent class
        """
        super(VectorNetTrainer, self).__init__(
            train_loader=train_loader,
            eval_loader=eval_loader,
            test_laoder=test_laoder,
            batch_size=batch_size,
            lr=lr,
            betas=betas,
            weight_decay=weight_decay,
            warmup_epoch=warmup_epoch,
            with_cuda=with_cuda,
            cuda_device=cuda_device,
            log_freq=log_freq,
            verbose=verbose
        )

        # init or load model
        self.aux_loss = aux_loss
        # input dim: (20, 8); output dim: (30, 2)
        model_name = VectorNet
        # model_name = OriginalVectorNet
        self.model = model_name(
            8,
            30,
            num_global_graph_layer=num_global_graph_layer,
            with_aux=aux_loss,
            device=self.device
        )

        if not model_path:
            # if self.multi_gpu:
            #     self.model = nn.DataParallel(self.model)
            #     if self.verbose:
            #         print("[VectorNetTrainer]: Train the mode with multiple GPUs.")
            # else:
            #     print("[VectorNetTrainer]: Train the mode with single device on {}.".format(self.device))
            print("[VectorNetTrainer]: Train the mode with single device on {}.".format(self.device))
            self.model.to(self.device)
        else:
            self.load(model_path, 'm')

        # init optimizer
        self.optim = Adam(self.model.parameters(), lr=self.lr, betas=self.betas, weight_decay=self.weight_decay)
        self.optm_schedule = ScheduledOptim(self.optim, self.lr, n_warmup_epoch=self.warmup_epoch)

        # loss function
        self.criterion = VectorLoss(aux_loss=aux_loss)

        # load ckpt
        if ckpt_path:
            self.load(ckpt_path, 'c')

    def train(self, epoch):
        self.model.train()
        return self.iteration(epoch, self.trainset)

    def eval(self, epoch):
        self.model.eval()
        return self.iteration(epoch, self.evalset)

    def iteration(self, epoch, dataloader):
        training = self.model.training
        avg_loss = 0.0
        num_sample = 0

        data_iter = tqdm(enumerate(dataloader),
                         desc="{}_Ep_{}: loss: {:.5e}; avg_loss: {:.5e}".format("train" if training else "eval",
                                                                               epoch,
                                                                               0.0,
                                                                               avg_loss),
                         total=len(dataloader),
                         bar_format="{l_bar}{r_bar}")

        for i, data in data_iter:
            if training:
                pred, aux_out, aux_gt = self.model(data.to(self.device))
                loss = self.criterion(pred,
                                      data.y.view(-1, self.model.out_channels * self.model.pred_len),
                                      aux_out,
                                      aux_gt)

                self.optm_schedule.zero_grad()
                loss.backward()
                self.optim.step()

            else:
                with torch.no_grad():
                    pred = self.model(data.to(self.device))
                    loss = self.criterion(pred,
                                          data.y.view(-1, self.model.out_channels * self.model.pred_len))

            num_sample += self.batch_size
            avg_loss += loss.item()

            # print log info
            # log = {
            #     "iter": i,
            #     "loss": loss.item(),
            #     "avg_loss": avg_loss / num_sample
            # }
            # data_iter.write(str(log))
            desc_str = "{}_Ep_{}: loss: {:.5e}; avg_loss: {:.5e}".format("train" if training else "eval",
                                                                     epoch,
                                                                     loss.item(),
                                                                     avg_loss / num_sample)
            data_iter.set_description(desc=desc_str, refresh=True)

        self.optm_schedule.step_and_update_lr()
        return avg_loss / num_sample

    # todo: the inference of the model
    def test(self, data):
        raise NotImplementedError
=======
        return metric_results
>>>>>>> d5edc8d9
<|MERGE_RESOLUTION|>--- conflicted
+++ resolved
@@ -192,160 +192,4 @@
             with open(stored_file, 'w+') as f:
                 assert isinstance(metric_results, dict), "[Trainer] The metric evaluation result is not valid!"
                 f.write(json.dumps(metric_results))
-<<<<<<< HEAD
-        return metric_results
-
-
-class VectorNetTrainer(Trainer):
-    """
-    VectorNetTrainer, train the vectornet with specified hyperparameters and configurations
-    """
-    def __init__(self,
-                 train_loader: DataLoader,
-                 eval_loader: DataLoader,
-                 test_laoder: DataLoader = None,
-                 batch_size: int = 1,
-                 num_global_graph_layer=1,
-                 lr: float = 1e-4,
-                 betas=(0.9, 0.999),
-                 weight_decay: float = 0.01,
-                 warmup_epoch=5,
-                 aux_loss: bool = False,
-                 with_cuda: bool = True,
-                 cuda_device: int = 0,
-                 log_freq: int = 2,
-                 model_path: str = None,
-                 ckpt_path: str = None,
-                 verbose: bool = True
-                 ):
-        """
-        trainer class for vectornet
-        :param train_loader: see parent class
-        :param eval_loader: see parent class
-        :param test_laoder: see parent class
-        :param lr: see parent class
-        :param betas: see parent class
-        :param weight_decay: see parent class
-        :param warmup_steps: see parent class
-        :param with_cuda: see parent class
-        :param multi_gpu: see parent class
-        :param log_freq: see parent class
-        :param model_path: str, the path to a trained model
-        :param ckpt_path: str, the path to a stored checkpoint to be resumed
-        :param verbose: see parent class
-        """
-        super(VectorNetTrainer, self).__init__(
-            train_loader=train_loader,
-            eval_loader=eval_loader,
-            test_laoder=test_laoder,
-            batch_size=batch_size,
-            lr=lr,
-            betas=betas,
-            weight_decay=weight_decay,
-            warmup_epoch=warmup_epoch,
-            with_cuda=with_cuda,
-            cuda_device=cuda_device,
-            log_freq=log_freq,
-            verbose=verbose
-        )
-
-        # init or load model
-        self.aux_loss = aux_loss
-        # input dim: (20, 8); output dim: (30, 2)
-        model_name = VectorNet
-        # model_name = OriginalVectorNet
-        self.model = model_name(
-            8,
-            30,
-            num_global_graph_layer=num_global_graph_layer,
-            with_aux=aux_loss,
-            device=self.device
-        )
-
-        if not model_path:
-            # if self.multi_gpu:
-            #     self.model = nn.DataParallel(self.model)
-            #     if self.verbose:
-            #         print("[VectorNetTrainer]: Train the mode with multiple GPUs.")
-            # else:
-            #     print("[VectorNetTrainer]: Train the mode with single device on {}.".format(self.device))
-            print("[VectorNetTrainer]: Train the mode with single device on {}.".format(self.device))
-            self.model.to(self.device)
-        else:
-            self.load(model_path, 'm')
-
-        # init optimizer
-        self.optim = Adam(self.model.parameters(), lr=self.lr, betas=self.betas, weight_decay=self.weight_decay)
-        self.optm_schedule = ScheduledOptim(self.optim, self.lr, n_warmup_epoch=self.warmup_epoch)
-
-        # loss function
-        self.criterion = VectorLoss(aux_loss=aux_loss)
-
-        # load ckpt
-        if ckpt_path:
-            self.load(ckpt_path, 'c')
-
-    def train(self, epoch):
-        self.model.train()
-        return self.iteration(epoch, self.trainset)
-
-    def eval(self, epoch):
-        self.model.eval()
-        return self.iteration(epoch, self.evalset)
-
-    def iteration(self, epoch, dataloader):
-        training = self.model.training
-        avg_loss = 0.0
-        num_sample = 0
-
-        data_iter = tqdm(enumerate(dataloader),
-                         desc="{}_Ep_{}: loss: {:.5e}; avg_loss: {:.5e}".format("train" if training else "eval",
-                                                                               epoch,
-                                                                               0.0,
-                                                                               avg_loss),
-                         total=len(dataloader),
-                         bar_format="{l_bar}{r_bar}")
-
-        for i, data in data_iter:
-            if training:
-                pred, aux_out, aux_gt = self.model(data.to(self.device))
-                loss = self.criterion(pred,
-                                      data.y.view(-1, self.model.out_channels * self.model.pred_len),
-                                      aux_out,
-                                      aux_gt)
-
-                self.optm_schedule.zero_grad()
-                loss.backward()
-                self.optim.step()
-
-            else:
-                with torch.no_grad():
-                    pred = self.model(data.to(self.device))
-                    loss = self.criterion(pred,
-                                          data.y.view(-1, self.model.out_channels * self.model.pred_len))
-
-            num_sample += self.batch_size
-            avg_loss += loss.item()
-
-            # print log info
-            # log = {
-            #     "iter": i,
-            #     "loss": loss.item(),
-            #     "avg_loss": avg_loss / num_sample
-            # }
-            # data_iter.write(str(log))
-            desc_str = "{}_Ep_{}: loss: {:.5e}; avg_loss: {:.5e}".format("train" if training else "eval",
-                                                                     epoch,
-                                                                     loss.item(),
-                                                                     avg_loss / num_sample)
-            data_iter.set_description(desc=desc_str, refresh=True)
-
-        self.optm_schedule.step_and_update_lr()
-        return avg_loss / num_sample
-
-    # todo: the inference of the model
-    def test(self, data):
-        raise NotImplementedError
-=======
-        return metric_results
->>>>>>> d5edc8d9
+        return metric_results